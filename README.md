<<<<<<< HEAD
# LR-NUFFT-Torch
=======
# NUFFT-Torch
>>>>>>> 52582426
Python-based differentiable NUFFT package optimized for multi-echo and model-based MRI.

## Getting Started

### Installation

<<<<<<< HEAD
LR-NUFFT-Torch can be installed using pip:
=======
NUFFT-Torch can be installed using pip:
>>>>>>> 52582426

1. Clone the repo

  ```
git clone git@github.com:FiRMLAB-Pisa/nufft-torch.git
  ```

<<<<<<< HEAD
2. Navigato to the repository root folder and install using pip
=======
2. Navigate to the repository root folder and install using pip
>>>>>>> 52582426

  ```
   pip install -e .
  ```

### Usage

Check `basic_example.py` in the `benchmark`folder for a simple usage example (Coming Soon: proper documentation and examples.)

## Other Packages

<<<<<<< HEAD
The package is inspired 
=======
The package is inspired by:
>>>>>>> 52582426

1. [torchkbnufft](https://github.com/mmuckley/torchkbnufft) (Pytorch implementation of Michigan Image Reconstruction Toolbox NUFFT)
2. [SigPy](https://github.com/mikgroup/sigpy) (for Numpy arrays, Numba (for CPU) and CuPy (for GPU) backends)
3. [PyNUFFT](https://github.com/jyhmiinlin/pynufft) (for Numpy, also has PyCUDA/PyOpenCL backends)
<|MERGE_RESOLUTION|>--- conflicted
+++ resolved
@@ -1,19 +1,13 @@
-<<<<<<< HEAD
-# LR-NUFFT-Torch
-=======
 # NUFFT-Torch
->>>>>>> 52582426
+
 Python-based differentiable NUFFT package optimized for multi-echo and model-based MRI.
 
 ## Getting Started
 
 ### Installation
 
-<<<<<<< HEAD
-LR-NUFFT-Torch can be installed using pip:
-=======
 NUFFT-Torch can be installed using pip:
->>>>>>> 52582426
+
 
 1. Clone the repo
 
@@ -21,11 +15,7 @@
 git clone git@github.com:FiRMLAB-Pisa/nufft-torch.git
   ```
 
-<<<<<<< HEAD
-2. Navigato to the repository root folder and install using pip
-=======
-2. Navigate to the repository root folder and install using pip
->>>>>>> 52582426
+2. Navigate to the repository root folder and install using pip:
 
   ```
    pip install -e .
@@ -37,11 +27,7 @@
 
 ## Other Packages
 
-<<<<<<< HEAD
-The package is inspired 
-=======
 The package is inspired by:
->>>>>>> 52582426
 
 1. [torchkbnufft](https://github.com/mmuckley/torchkbnufft) (Pytorch implementation of Michigan Image Reconstruction Toolbox NUFFT)
 2. [SigPy](https://github.com/mikgroup/sigpy) (for Numpy arrays, Numba (for CPU) and CuPy (for GPU) backends)
